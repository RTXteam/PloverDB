--- conflicted
+++ resolved
@@ -15,15 +15,9 @@
         pollSCM('H/5 * * * *')
     }
     environment {
-<<<<<<< HEAD
         DOCKER_REPO_NAME = "translator-rtx-ploverdb"
         KUBERNETES_BLUE_CLUSTER_NAME = "translator-eks-test-blue-cluster"
         KUBERNETES_GREEN_CLUSTER_NAME = "translator-eks-test-green-cluster"
-=======
-        DOCKER_REPO_NAME = "853771734544.dkr.ecr.us-east-1.amazonaws.com/translator-rtx-ploverdb"
-        KUBERNETES_BLUE_CLUSTER_NAME = "translator-eks-ci-blue-cluster"
-        KUBERNETES_GREEN_CLUSTER_NAME = "translator-eks-ci-green-cluster"
->>>>>>> 1f83c4ec
     }
     stages {
         stage('Build Version'){
@@ -63,7 +57,6 @@
                 label 'translator && ci && deploy'
             }
             steps {
-<<<<<<< HEAD
                 sshagent (credentials: ['labshare-svc']) {
                     sh 'git clone git@github.com:Sphinx-Automation/translator-ops.git'
                         configFileProvider([
@@ -77,16 +70,6 @@
                                    '''
                         }
                     }
-=======
-                configFileProvider([
-                    configFile(fileId: 'ploverdb-ci-values.yaml', targetLocation: 'values-ncats.yaml'),
-                    configFile(fileId: 'prepare.sh', targetLocation: 'prepare.sh')
-                ]){
-                    sh '''
-                        aws --region ${AWS_REGION} eks update-kubeconfig --name ${KUBERNETES_BLUE_CLUSTER_NAME}
-                        /bin/bash prepare.sh
-                       '''
->>>>>>> 1f83c4ec
                 }
             }
         }
